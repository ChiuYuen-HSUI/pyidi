--- conflicted
+++ resolved
@@ -5,7 +5,7 @@
 import pickle
 import pyMRAW
 
-from .methods import IDIMethod, SimplifiedOpticalFlow, GradientBasedOpticalFlow, LucasKanade
+from .methods import IDIMethod, SimplifiedOpticalFlow, GradientBasedOpticalFlow, LucasKanadeSc, LucasKanade
 from . import tools
 
 __version__ = '0.20'
@@ -13,6 +13,7 @@
 available_method_shortcuts = [
     ('sof', SimplifiedOpticalFlow),
     ('lk', LucasKanade),
+    ('lk_scipy', LucasKanadeSc)
     # ('gb', GradientBasedOpticalFlow)
     ]
 
@@ -71,6 +72,12 @@
         
         # Update `get_displacements` docstring
         tools.update_docstring(self.get_displacements, self.method.calculate_displacements)
+        # Update `show_points` docstring
+        if hasattr(self.method, 'show_points'):
+            try:
+                tools.update_docstring(self.show_points, self.method.show_points)
+            except:
+                pass
 
 
     def set_points(self, points=None, method=None, **kwargs):
@@ -90,20 +97,22 @@
             self.points = points
 
 
-<<<<<<< HEAD
     def show_points(self, **kwargs):
-=======
-    def show_points(self):
->>>>>>> e98ed06b
         """
         Show selected points on image.
         """
+
         if hasattr(self, 'method') and hasattr(self.method, 'show_points'):
             self.method.show_points(self, **kwargs)
         else:
-            fig, ax = plt.subplots(figsize=(15, 5))
-            ax.imshow(self.mraw[0].astype(float), cmap='gray')
-            ax.scatter(self.points[:, 1], self.points[:, 0], marker='.', color='r')
+            figsize = kwargs.get('figsize', (15, 5))
+            cmap = kwargs.get('cmap', 'gray')
+            marker = kwargs.get('marker', '.')
+            color = kwargs.get('color', 'r')
+            fig, ax = plt.subplots(figsize=figsize)
+            ax.imshow(self.mraw[0].astype(float), cmap=cmap)
+            ax.scatter(self.points[:, 1], self.points[:, 0], 
+                marker=marker, color=color)
             plt.grid(False)
             plt.show()
 
@@ -132,40 +141,20 @@
             plt.arrow(ind[1], ind[0], scale*f1, scale*f0, width=width, color='r', alpha=alpha)
 
 
-<<<<<<< HEAD
     def get_displacements(self, **kwargs):
         """
         Calculate the displacements based on chosen method.
-=======
-    def get_displacements(self, processes=1, **kwargs):
->>>>>>> e98ed06b
-        """
-        Calculate the displacements based on chosen method.
 
-<<<<<<< HEAD
-
-    def load_video(self):
-        """
-        Get video and it's information.
-=======
         Method docstring:
         ---
         Method is not set. Please use the `set_method` method.
         ---
->>>>>>> e98ed06b
         """
-        processes = int(processes)
 
         if hasattr(self, 'method'):
-            if processes == 1:
-                self.method.calculate_displacements(self, **kwargs)
-                self.displacements = self.method.displacements
-                return self.displacements
-            elif processes > 1:
-                self.displacements = self.method.calculate_displacements_multiprocessing()(self, processes)
-                return self.displacements
-            else:
-                raise ValueError(f'Number of processes must be 1 or greater ({processes})')
+            self.method.calculate_displacements(self, **kwargs)
+            self.displacements = self.method.displacements
+            return self.displacements
         else:
             raise ValueError('IDI method has not yet been set. Please call `set_method()` first.')
 
@@ -179,14 +168,8 @@
             del self.mraw
 
 
-<<<<<<< HEAD
-    def get_CIH_info(self):
-        """
-        Get info from .cih file in path, return it as dict.
-=======
     def save(self, filename, root=''):
         """ Save computed displacements and other basic information.
->>>>>>> e98ed06b
 
         :param filename: Name of the file to save in.
         :param root: Root of the filename, defaults to ''
