import numpy as np
import time
import datetime
import os
import shutil
import json
import glob

import scipy.signal
from scipy.linalg import lu_factor, lu_solve
from scipy.interpolate import RectBivariateSpline
import scipy.optimize
import matplotlib.pyplot as plt
import matplotlib.patches as patches
from tqdm import tqdm
from multiprocessing import Pool
import pickle

from atpbar import atpbar
import mantichora

from psutil import cpu_count
from .. import pyidi
from .. import tools

from .idi_method import IDIMethod


class LucasKanade(IDIMethod):
    """
    Translation identification based on the Lucas-Kanade method using least-squares
    iterative optimization with the Zero Normalized Cross Correlation optimization
    criterium.
    """  
    def configure(
        self, roi_size=(9, 9), pad=2, max_nfev=20, 
        tol=1e-8, int_order=3, verbose=1, show_pbar=True, 
        processes=1, pbar_type='atpbar', multi_type='mantichora',
        resume_analysis=True, process_number=0
    ):
        """
        Displacement identification based on Lucas-Kanade method,
        using iterative least squares optimization of translatory transformation
        parameters to determine image ROI translations.
        
        :param video: parent object
        :type video: object
        :param roi_size: (h, w) height and width of the region of interest.
            ROI dimensions should be odd numbers. Defaults to (9, 9)
        :type roi_size: tuple, list, optional
        :param pad: size of padding around the region of interest in px, defaults to 2
        :type pad: int, optional
        :param max_nfev: maximum number of iterations in least-squares optimization, 
            defaults to 20
        :type max_nfev: int, optional
        :param tol: tolerance for termination of the iterative optimization loop.
            The minimum value of the optimization parameter vector norm.
        :type tol: float, optional
        :param int_order: interpolation spline order
        :type int_order: int, optional
        :param verbose: show text while running, defaults to 1
        :type verbose: int, optional
        :param show_pbar: show progress bar, defaults to True
        :type show_pbar: bool, optional
        :param processes: number of processes to run
        :type processes: int, optional, defaults to 1.
        :param pbar_type: type of the progress bar ('tqdm' or 'atpbar'), defaults to 'atpbar'
        :type pbar_type: str, optional
        :param multi_type: type of multiprocessing used ('multiprocessing' or 'mantichora'), defaults to 'mantichora'
        :type multi_type: str, optional
        :param resume_analysis: if True, the last analysis results are loaded and computation continues from last computed time point.
        :type resum_analysis: bool, optional
        :param process_number: User should not change this (for multiprocessing purposes - to indicate the process number)
        :type process_number: int, optional
        """

        if pad is not None:
            self.pad = pad
        if max_nfev is not None:
            self.max_nfev = max_nfev
        if tol is not None:
            self.tol = tol
        if verbose is not None:
            self.verbose = verbose
        if show_pbar is not None:
            self.show_pbar = show_pbar
        if roi_size is not None:
            self.roi_size = roi_size
        if int_order is not None:
            self.int_order = int_order
        if pbar_type is not None:
            self.pbar_type = pbar_type
        if multi_type is not None:
            self.multi_type = multi_type
        if processes is not None:
            self.processes = processes
        if resume_analysis is not None:
            self.resume_analysis = resume_analysis
        if process_number is not None:
            self.process_number = process_number
        
        self.start_time = 1
        self.temp_dir = os.path.join(os.path.split(self.video.cih_file)[0], 'temp_file')
        self.settings_filename = os.path.join(self.temp_dir, 'settings.pkl')
        self.analysis_run = 0
        

    def calculate_displacements(self, video, **kwargs):
        """
        Calculate displacements for set points and roi size.

        kwargs are passed to `configure` method. Pre-set arguments (using configure)
        are NOT changed!
        
        """
        # Updating the atributes
        config_kwargs = dict([(var, None) for var in self.configure.__code__.co_varnames])
        config_kwargs.pop('self', None)
        config_kwargs.update((k, kwargs[k]) for k in config_kwargs.keys() & kwargs.keys())
        self.configure(**config_kwargs)

        if self.process_number == 0:
            # Happens only once per analysis
            if self.temp_files_check():
                self.resume_analysis = True
                if self.verbose:
                    print('Resuming last analysis...')
            else:
                self.resume_analysis = False
                if self.verbose:
                    print('New analysis...')

        if self.processes != 1:
            if not self.resume_analysis:
                self.create_temp_files(init_multi=True)
            
            self.displacements = multi(video, self.processes)
            # return?

        else:
            self.image_size = video.mraw.shape[-2:]

            if self.resume_analysis:
                self.resume_temp_files()
            else:
                self.displacements = np.zeros((video.points.shape[0], video.N, 2))
                self.create_temp_files(init_multi=False)

            self.warnings = []

            # Precomputables
            start_time = time.time()

            if self.verbose:
                t = time.time()
                print(f'Interpolating the reference image...')
            self._interpolate_reference(video)
            if self.verbose:
                print(f'...done in {time.time() - t:.2f} s')

            # Time iteration.
            for i in self._pbar_range(self.start_time, video.mraw.shape[0]):

                # Iterate over points.
                for p, point in enumerate(video.points):
                    
                    # start optimization with previous optimal parameter values
                    d_init = np.round(self.displacements[p, i-1, :]).astype(int)

                    yslice, xslice = self._padded_slice(point+d_init, self.roi_size, 0)
                    G = video.mraw[i, yslice, xslice]
                    displacements = self.optimize_translations(
                        G=G, 
                        F_spline=self.interpolation_splines[p], 
                        maxiter=self.max_nfev,
                        tol=self.tol
                        ) # input difference bwtween d_init and last d as d_subpixel_init??

                    self.displacements[p, i, :] = displacements + d_init

                # temp
                self.temp_disp[:, i, :] = self.displacements[:, i, :]
                self.update_log(i)
                    
            del self.temp_disp

            if self.verbose:
                full_time = time.time() - start_time
                if full_time > 60:
                    full_time_m = full_time//60
                    full_time_s = full_time%60
                    print(f'Time to complete: {full_time_m:.0f} min, {full_time_s:.1f} s')
                else:
                    print(f'Time to complete: {full_time:.1f} s')


    def optimize_translations(self, G, F_spline, maxiter, tol, d_subpixel_init=(0, 0)):
        """
        Determine the optimal translation parameters to align the current
        image subset `G` with the interpolated reference image subset `F`.
        
        :param G: the current image subset.
        :type G: array of shape `roi_size`
        :param F_spline: interpolated referencee image subset
        :type F_spline: scipy.interpolate.RectBivariateSpline
        :param maxiter: maximum number of iterations
        :type maxiter: int
        :param tol: convergence criterium
        :type tol: float
        :param d_subpixel_init: initial subpixel displacement guess, 
            relative to the integrer position of the image subset `G`
        :type d_init: array-like of size 2, optional, defaults to (0, 0)
        :return: the obtimal subpixel translation parameters of the current
            image, relative to the position of input subset `G`.
        :rtype: array of size 2
        """
        Gy, Gx = np.gradient(G.astype(np.float64), edge_order=2)
        Gx2 = np.sum(Gx**2)
        Gy2 = np.sum(Gy**2)
        GxGy = np.sum(Gx * Gy)

        A_inv = np.linalg.inv(
            np.array([[GxGy, Gx2],  # switched columns, to reverse variable order to (dy, dx)
                      [Gy2, GxGy]])
                      )

        # initialize values
        error = 1.
        displacement = np.array(d_subpixel_init, dtype=np.float64)
        delta = displacement.copy()

        # optimization loop
        for i in range(maxiter):
            y_f = np.arange(self.roi_size[0], dtype=np.float64) + displacement[0]
            x_f = np.arange(self.roi_size[1], dtype=np.float64) + displacement[1]
            F = F_spline(y_f, x_f)

            F_G = G - F
            b = np.array([np.sum(Gx*F_G),
                          np.sum(Gy*F_G)
                ])
            delta = np.dot(A_inv, b)

            error = np.linalg.norm(delta)
            displacement += delta
            if error < tol:
                return -displacement # roles of F and G are switched

        # max_iter wa reached before the convergence criterium
        return -displacement


    def _padded_slice(self, point, roi_size, pad=None):
        '''
        Returns a slice that crops an image around a given `point` center, 
        `roi_size` and `pad` size.

        :param point: The center point coordiante of the desired ROI.
        :type point: array_like of size 2, (y, x)
        :param roi_size: Size of desired cropped image (y, x).
        type roi_size: array_like of size 2, (h, w)
        :param pad: Pad border size in pixels. If None, the video.pad
            attribute is read.
        :type pad: int, optional, defaults to None
        :return crop_slice: tuple (yslice, xslice) to use for image slicing.
        '''

        if pad is None:
            pad = self.pad
        y, x = np.array(point).astype(int)
        h, w = np.array(roi_size).astype(int)

        # CLIP ON EDGES!
        # y_range = np.array([y-h//2-pad, y+h//2+pad+1], dtype=int)
        # x_range = np.array([x-w//2-pad, x+w//2+pad+1], dtype=int)

        yslice = slice(y-h//2-pad, y+h//2+pad+1)
        xslice = slice(x-w//2-pad, x+w//2+pad+1)
        return yslice, xslice


    def _pbar_range(self, *args, **kwargs):
        """
        Set progress bar range or normal range.
        """
        if self.show_pbar:
            if self.pbar_type == 'tqdm':
                return tqdm(range(*args, **kwargs), ncols=100, leave=True)
            elif self.pbar_type == 'atpbar':
                try:
                    return atpbar(range(*args, **kwargs), name=f'{self.video.points.shape[0]} points', time_track=True)
                except:
                    return atpbar(range(*args, **kwargs), name=f'{self.video.points.shape[0]} points')
        else:
            return range(*args, **kwargs)


    def _interpolate_reference(self, video):
        """
        Interpolate the reference image.

        Each ROI is interpolated in advanced to save computation costs.
        Meshgrid for every ROI (without padding) is also determined here and 
        is later called in every time iteration for every point.
        
        :param video: parent object
        :type video: object
        """
        pad = self.pad
        f = video.mraw[0].copy().astype(float)
        splines = []
        for point in video.points:
            yslice, xslice = self._padded_slice(point, self.roi_size, pad)

            # debug
            spl = RectBivariateSpline(
               x=np.arange(-pad, self.roi_size[0]+pad),
               y=np.arange(-pad, self.roi_size[1]+pad),
               z=f[yslice, xslice],
               kx=self.int_order,
               ky=self.int_order,
               s=0
            )
            splines.append(spl)
        self.interpolation_splines = splines

    @property
    def roi_size(self):
        """
        `roi_size` attribute getter
        """
        return self._roi_size
        
    @roi_size.setter
    def roi_size(self, size):
        """
        ROI size setter. The values in `roi_size` must be odd integers. If not,
        the inputs will be rounded to nearest valid values.
        """
        size = (np.array(size)//2 * 2 + 1).astype(int)
        if np.ndim(size) == 0:
            self._roi_size = np.repeat(size, 2)
        elif np.ndim(size) == 1 and np.size(size) == 2:
            self._roi_size = size
        else:
            raise ValueError(f'Invalid input. ROI size must be scalar or a size 2 array-like.')

    
    def show_points(self, video, figsize=(15, 5), cmap='gray', color='r'):
        """
        Shoe points to be analyzed, together with ROI borders.
        
        :param figsize: matplotlib figure size, defaults to (15, 5)
        :param cmap: matplotlib colormap, defaults to 'gray'
        :param color: marker and border color, defaults to 'r'
        """
        roi_size = self.roi_size

        fig, ax = plt.subplots(figsize=figsize)
        ax.imshow(video.mraw[0].astype(float), cmap=cmap)
        ax.scatter(video.points[:, 1],
                   video.points[:, 0], marker='.', color=color)

        for point in video.points:
            roi_border = patches.Rectangle((point - self.roi_size//2)[::-1], self.roi_size[1], self.roi_size[0],
                                            linewidth=1, edgecolor=color, facecolor='none')
            ax.add_patch(roi_border)

        plt.grid(False)
        plt.show()


    def create_temp_files(self, init_multi=False):
        temp_dir = self.temp_dir
        
        if not os.path.exists(temp_dir):
            os.mkdir(temp_dir)
        else:
            if self.process_number == 0:
                shutil.rmtree(temp_dir)
                os.mkdir(temp_dir)
        
        if self.process_number == 0:
            # Write all the settings of the analysis
            settings = self._make_comparison_dict()
            pickle.dump(settings, open(self.settings_filename, 'wb'))

        if not init_multi:
            token = f'{self.process_number:0>3.0f}'

            self.process_log = os.path.join(temp_dir, 'process_log_' + token + '.txt')
            self.points_filename = os.path.join(temp_dir, 'points_' + token + '.pkl')
            self.disp_filename = os.path.join(temp_dir, 'disp_' + token + '.pkl')

<<<<<<< HEAD
            with open(self.process_log, 'w') as f:
=======
            with open(self.process_log, 'w', encoding='utf8') as f:
>>>>>>> 97d8ebc2
                f.writelines([
                    f'cih_file: {self.video.cih_file}\n',
                    f'token: {token}\n',
                    f'points_filename: {self.points_filename}\n',
                    f'disp_filename: {self.disp_filename}\n',
                    f'disp_shape: {(self.video.points.shape[0], self.video.mraw.shape[0], 2)}\n',
                    f'analysis_run <{self.analysis_run}>:'
                ])

            self.temp_disp = np.memmap(self.disp_filename, dtype=np.float, mode='w+', shape=(self.video.points.shape[0], self.video.mraw.shape[0], 2))
            pickle.dump(self.video.points, open(self.points_filename, 'wb'))


    def clear_temp_files(self):
        shutil.rmtree(self.temp_dir)


    def update_log(self, last_time):
        with open(self.process_log, 'r') as f:
            log = f.readlines()
        
        log_entry = f'analysis_run <{self.analysis_run}>: finished: {datetime.datetime.now()}\tlast time point: {last_time}'
        if f'<{self.analysis_run}>' in log[-1]:
            log[-1] = log_entry
        else:
            log.append('\n' + log_entry)

        with open(self.process_log, 'w') as f:
            f.writelines(log)


    def resume_temp_files(self):
        temp_dir = self.temp_dir
        token = f'{self.process_number:0>3.0f}'

        self.process_log = os.path.join(temp_dir, 'process_log_' + token + '.txt')
        self.points_filename = os.path.join(temp_dir, 'points_' + token + '.pkl')
        self.disp_filename = os.path.join(temp_dir, 'disp_' + token + '.pkl')

<<<<<<< HEAD
        with open(self.process_log, 'r') as f:
=======
        with open(self.process_log, 'r', encoding='utf8') as f:
>>>>>>> 97d8ebc2
            log = f.readlines()

        shape = tuple([int(_) for _ in log[4].replace(' ', '').split(':')[1].replace('(', '').replace(')', '').split(',')])
 
        self.temp_disp = np.memmap(self.disp_filename, dtype=np.float, mode='r+', shape=shape)
        self.displacements = np.array(self.temp_disp).copy()

        self.start_time = int(log[-1].replace(' ', '').rstrip().split('\t')[1].split(':')[1]) + 1
        self.analysis_run = int(log[-1].split('<')[1].split('>')[0]) + 1


    def temp_files_check(self):
        # if settings file exists
        if os.path.exists(self.settings_filename):
            settings_old = pickle.load(open(self.settings_filename, 'rb'))
            json_old = json.dumps(settings_old, sort_keys=True, indent=2)
            
            settings_new = self._make_comparison_dict()
            json_new = json.dumps(settings_new, sort_keys=True, indent=2)

            # if settings are different - new analysis
            if json_new != json_old:
                return False
            
            # if points are the same
            points_files = glob.glob(os.path.join(self.temp_dir, 'points_*.pkl'))
            points = []
            for pf in points_files:
                points.append(pickle.load(open(pf, 'rb')))
            points = np.concatenate(points)
            if np.array_equal(points, self.video.points):
                return True

        else:
            return False


    def _make_comparison_dict(self):
        settings = {
            'configure': dict([(var, None) for var in self.configure.__code__.co_varnames]),
            'info': self.video.info
        }
        return settings


    @staticmethod
    def get_points():
        raise Exception('Choose a method from `tools` module.')


def multi(video, processes):
    """
    Splitting the points to multiple processes and creating a
    pool of workers.
    
    :param video: the video object with defined attributes
    :type video: object
    :param processes: number of processes. If negative, the number
        of processes is set to `psutil.cpu_count + processes`.
    :type processes: int
    :return: displacements
    :rtype: ndarray
    """
    if processes < 0:
        processes = cpu_count() + processes
    elif processes == 0:
        raise ValueError('Number of processes must not be zero.')

    points = video.points
    points_split = tools.split_points(points, processes=processes)
    
    idi_kwargs = {
        'cih_file': video.cih_file,
    }
    
    method_kwargs = {
        'roi_size': video.method.roi_size, 
        'pad': video.method.pad, 
        'max_nfev': video.method.max_nfev, 
        'tol': video.method.tol, 
        'verbose': video.method.verbose, 
        'show_pbar': video.method.show_pbar,
        'int_order': video.method.int_order,
        'pbar_type': video.method.pbar_type,
        'resume_analysis': video.method.resume_analysis,
    }
    if video.method.pbar_type == 'atpbar':
        print(f'Computation start: {datetime.datetime.now()}')
    t_start = time.time()

    if video.method.multi_type == 'multiprocessing':
        if method_kwargs['pbar_type'] == 'atpbar':
            method_kwargs['pbar_type'] = 'tqdm'
            print(f'!!! WARNING: "atpbar" pbar_type was used with "multiprocessing". This is not supported. Changed pbar_type to "tqdm"')

        pool = Pool(processes=processes)
        results = [pool.apply_async(worker, args=(p, idi_kwargs, method_kwargs)) for p in points_split]
        pool.close()
        pool.join()

        out = []
        for r in results:
            out.append(r.get())

        out1 = sorted(out, key=lambda x: x[1])
        out1 = np.concatenate([d[0] for d in out1])
    
    elif video.method.multi_type == 'mantichora':
        with mantichora.mantichora(nworkers=processes) as mcore:
            for i, p in enumerate(points_split):
                mcore.run(worker, p, idi_kwargs, method_kwargs, i)
            returns = mcore.returns()
        
        out = []
        for r in returns:
            out.append(r)
        
        out1 = sorted(out, key=lambda x: x[1])
        out1 = np.concatenate([d[0] for d in out1])


    t = time.time() - t_start
    minutes = t//60
    seconds = t%60
    hours = minutes//60
    minutes = minutes%60
    print(f'Computation duration: {hours:0>2.0f}:{minutes:0>2.0f}:{seconds:.2f}')
    
    return out1


def worker(points, idi_kwargs, method_kwargs, i):
    """
    A function that is called when for each job in multiprocessing.
    """
    method_kwargs['process_number'] = i+1
    _video = pyidi.pyIDI(**idi_kwargs)
    _video.set_method(LucasKanade)
    _video.method.configure(**method_kwargs)
    _video.set_points(points)
    
    return _video.get_displacements(verbose=0), i
<|MERGE_RESOLUTION|>--- conflicted
+++ resolved
@@ -392,11 +392,7 @@
             self.points_filename = os.path.join(temp_dir, 'points_' + token + '.pkl')
             self.disp_filename = os.path.join(temp_dir, 'disp_' + token + '.pkl')
 
-<<<<<<< HEAD
-            with open(self.process_log, 'w') as f:
-=======
             with open(self.process_log, 'w', encoding='utf8') as f:
->>>>>>> 97d8ebc2
                 f.writelines([
                     f'cih_file: {self.video.cih_file}\n',
                     f'token: {token}\n',
@@ -436,11 +432,7 @@
         self.points_filename = os.path.join(temp_dir, 'points_' + token + '.pkl')
         self.disp_filename = os.path.join(temp_dir, 'disp_' + token + '.pkl')
 
-<<<<<<< HEAD
-        with open(self.process_log, 'r') as f:
-=======
         with open(self.process_log, 'r', encoding='utf8') as f:
->>>>>>> 97d8ebc2
             log = f.readlines()
 
         shape = tuple([int(_) for _ in log[4].replace(' ', '').split(':')[1].replace('(', '').replace(')', '').split(',')])
